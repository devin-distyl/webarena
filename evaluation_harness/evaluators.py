"""base class for evaluation"""
# answer string match
import collections
import html
import importlib
import json
import time
import urllib
from pathlib import Path
from typing import Any, Tuple, Union

import evaluate  # type: ignore[import]
from beartype import beartype
from beartype.door import is_bearable
<<<<<<< HEAD
from nltk.tokenize import word_tokenize
=======
from nltk.tokenize import word_tokenize  # type: ignore
>>>>>>> ba3c07c0
from playwright.sync_api import CDPSession, Page

from browser_env.actions import Action
from browser_env.utils import StateInfo
from evaluation_harness.helper_functions import (
    PseudoPage,
    gitlab_get_project_memeber_role,
    llm_fuzzy_match,
    reddit_get_post_url,
    shopping_get_latest_order_url,
    shopping_get_sku_latest_review_author,
    shopping_get_sku_latest_review_rating,
)

Trajectory = list[Union[Action, StateInfo]]


class Evaluator(object):
    def __init__(self, eval_tag: str = "") -> None:
        self.eval_tag = eval_tag

    @beartype
    def __call__(
        self,
        trajectory: Trajectory,
        config_file: Path | str,
        page: Page | PseudoPage,
        client: CDPSession,
    ) -> float:
        raise NotImplementedError

    @staticmethod
    def get_last_action(trajectory: Trajectory) -> Action:
        try:
            # is_bearable(trajectory[-1], Action)
            last_action = trajectory[-1]
        except Exception:
            raise ValueError(
                "The last element of trajectory should be an action, add a fake stop action if needed"
            )

        return last_action  # type: ignore[return-value]

    @staticmethod
    def get_last_state(trajectory: Trajectory) -> StateInfo:
        try:
            # is_bearable(trajectory[-2], StateInfo)
            last_state = trajectory[-2]
        except Exception:
            raise ValueError(
                "The second last element of trajectory should be a state, add a fake stop action if needed"
            )

        return last_state  # type: ignore[return-value]


class StringEvaluator(Evaluator):
    """Check whether the answer is correct with:
    exact match: the answer is exactly the same as the reference answer
    must include: each phrase in the reference answer must be included in the answer
    fuzzy match: the answer is similar to the reference answer, using LLM judge
    """

    @staticmethod
<<<<<<< HEAD
    @beartype
    def clean_answer(answer: str) -> str:
        answer = answer.strip()
        if answer.startswith("'") and answer.endswith("'"):
            answer = answer[1:-1]
        elif answer.startswith('"') and answer.endswith('"'):
            answer = answer[1:-1]
        return answer.lower()

    @staticmethod
    @beartype
    def exact_match(ref: str, pred: str) -> float:
        return float(
            StringEvaluator.clean_answer(pred)
            == StringEvaluator.clean_answer(ref)
        )

    @staticmethod
    @beartype
    def must_include(ref: str, pred: str, tokenize=False) -> float:
        clean_ref = StringEvaluator.clean_answer(ref)
        clean_pred = StringEvaluator.clean_answer(pred)
        # tokenize the answer if the ref is a single word
        # prevent false positive (e.g, 0)
        if (
            tokenize
            and len(clean_ref) == 1
            and len(word_tokenize(clean_ref)) == 1
        ):
            tok_pred = word_tokenize(clean_pred)
            return float(clean_ref in tok_pred)
        else:
            return float(clean_ref in clean_pred)

    @staticmethod
    @beartype
=======
    @beartype
    def clean_answer(answer: str) -> str:
        if answer.startswith("'") and answer.endswith("'"):
            answer = answer[1:-1]
        elif answer.startswith('"') and answer.endswith('"'):
            answer = answer[1:-1]
        return answer.lower()

    @staticmethod
    @beartype
    def exact_match(ref: str, pred: str) -> float:
        return float(
            StringEvaluator.clean_answer(pred)
            == StringEvaluator.clean_answer(ref)
        )

    @staticmethod
    @beartype
    def must_include(ref: str, pred: str) -> float:
        clean_ref = StringEvaluator.clean_answer(ref)
        clean_pred = StringEvaluator.clean_answer(pred)
        # tokenize the answer if the ref is a single word
        # prevent false positive (e.g, 0)
        if len(word_tokenize(clean_ref)) == 1:
            tok_pred = word_tokenize(clean_pred)
            return float(clean_ref in tok_pred)
        else:
            return float(clean_ref in clean_pred)

    @staticmethod
    @beartype
>>>>>>> ba3c07c0
    def fuzzy_match(ref: str, pred: str, intent: str) -> float:
        return llm_fuzzy_match(pred, ref, intent)

    def __call__(
        self,
        trajectory: Trajectory,
        config_file: Path | str,
        page: Page | PseudoPage | None = None,
        client: CDPSession | None = None,
    ) -> float:
        with open(config_file, "r") as f:
            configs = json.load(f)

        last_action = self.get_last_action(trajectory)
        pred = self.clean_answer(last_action["answer"])

        score = 1.0
        for approach, value in configs["eval"]["reference_answers"].items():
            match approach:
                case "exact_match":
                    score *= self.exact_match(ref=value, pred=pred)
                case "must_include":
                    assert isinstance(value, list)
                    for must_value in value:
<<<<<<< HEAD
                        score *= self.must_include(
                            ref=must_value,
                            pred=pred,
                            tokenize=(len(value) == 1),
                        )
=======
                        score *= self.must_include(ref=must_value, pred=pred)
>>>>>>> ba3c07c0
                case "fuzzy_match":
                    intent = configs["intent"]
                    assert isinstance(value, list)
                    for reference in value:
                        score *= self.fuzzy_match(
                            ref=reference, pred=pred, intent=intent
                        )
        return score


class URLEvaluator(Evaluator):
    """Check URL matching"""

    @beartype
    def __call__(
        self,
        trajectory: Trajectory,
        config_file: Path | str,
        page: Page | PseudoPage,
        client: CDPSession | None = None,
    ) -> float:
        with open(config_file, "r") as f:
            configs = json.load(f)

        def clean_url(url: str) -> str:
            url = str(url)
            url = url.rstrip("/")
            return url

        def parse_url(url: str) -> tuple[str, dict[str, list[str]]]:
            """Parse a URL into its base, path, and query components."""
            parsed_url = urllib.parse.urlparse(url)
            base_path = parsed_url.netloc + parsed_url.path
            query = urllib.parse.parse_qs(parsed_url.query)
            return base_path, query

        def parse_urls(
            urls: list[str],
        ) -> tuple[list[str], list[str], dict[str, set[str]]]:
            """Parse a list of URLs."""
            base_paths = []
            queries = collections.defaultdict(set)
            for url in urls:
                base_path, query = parse_url(url)
                base_paths.append(base_path)
                for k, v in query.items():
                    queries[k].update(v)
            return base_paths, queries

        pred = clean_url(page.url)
        ref_urls = configs["eval"]["reference_url"].split(" |OR| ")
        ref_urls = [clean_url(url) for url in ref_urls]
        matching_rule = configs["eval"].get("url_note", "GOLD in PRED")
        if matching_rule == "GOLD in PRED":
            ref_base_paths, ref_queries = parse_urls(ref_urls)
            pred_base_paths, pred_query = parse_url(pred)

            base_score = float(
                any(
                    [
                        ref_base_path in pred_base_paths
                        for ref_base_path in ref_base_paths
                    ]
                )
            )
            query_score = 1.0
            for k, possible_values in ref_queries.items():
                query_score *= float(
                    any(
                        possible_ref_value in pred_query.get(k, [])
                        for possible_ref_value in possible_values
                    )
                )
            score = base_score * query_score

        else:
            raise ValueError(f"Unknown matching rule: {matching_rule}")

        return score


class HTMLContentEvaluator(Evaluator):
    """Check whether the contents appear in the page"""

    @beartype
    def __call__(
        self,
        trajectory: Trajectory,
        config_file: Path | str,
        page: Page | PseudoPage,
        client: CDPSession | None = None,
    ) -> float:
        with open(config_file, "r") as f:
            configs = json.load(f)

        targets = configs["eval"]["program_html"]

        score = 1.0
        for target in targets:
            target_url: str = target["url"]  # which url to check
            if target_url.startswith("func"):
                func = target_url.split("func:")[1]
                func = func.replace("__last_url__", page.url)
                target_url = eval(func)

            locator: str = target["locator"]  # js element locator

            # navigate to that url
            if target_url != "last":
                page.goto(target_url)
                time.sleep(3)  # TODO [shuyanzh]: fix this hard-coded sleep

            # empty, use the full page
            if not locator.strip():
                selected_element = page.content()
            # use JS to select the element
            elif locator.startswith("document.") or locator.startswith(
                "[...document."
            ):
                if "prep_actions" in target:
                    try:
                        for prep_action in target["prep_actions"]:
                            page.evaluate(f"() => {prep_action}")
                    except Exception:
                        pass
                try:
                    selected_element = str(page.evaluate(f"() => {locator}"))
                    if not selected_element:
                        selected_element = ""
                except Exception:
                    # the page is wrong, return empty
                    selected_element = ""
            # run program to call API
            elif locator.startswith("func:"):  # a helper function
                func = locator.split("func:")[1]
                func = func.replace("__page__", "page")
                selected_element = eval(func)
            else:
                raise ValueError(f"Unknown locator: {locator}")

<<<<<<< HEAD
            selected_element = html.unescape(selected_element)

            if "exact_match" in target["required_contents"]:
                required_contents = target["required_contents"]["exact_match"]
                cur_score = StringEvaluator.exact_match(
                    ref=required_contents, pred=selected_element
                )
                score *= float(cur_score)
                # print(f"[exact match] {cur_score}, selected element: {selected_element}, required contents: {required_contents}")
=======
            if "exact_match" in target["required_contents"]:
                required_contents = target["required_contents"]["exact_match"]
                score *= StringEvaluator.exact_match(
                    ref=required_contents, pred=selected_element
                )
>>>>>>> ba3c07c0
            elif "must_include" in target["required_contents"]:
                required_contents = target["required_contents"]["must_include"]
                assert isinstance(required_contents, list)
                for content in required_contents:
                    content_or = content.split(" |OR| ")
<<<<<<< HEAD
                    cur_score = any(
                        [
                            StringEvaluator.must_include(
                                ref=content,
                                pred=selected_element,
                                tokenize=False,
=======
                    score *= any(
                        [
                            StringEvaluator.must_include(
                                ref=content, pred=selected_element
>>>>>>> ba3c07c0
                            )
                            for content in content_or
                        ]
                    )
<<<<<<< HEAD
                    score *= float(cur_score)
                    # print(f"[must include] {cur_score}, selected element: {selected_element}, required contents: {content_or}")
=======
>>>>>>> ba3c07c0
            else:
                raise ValueError(
                    f"Unknown required_contents: {target['required_contents'].keys()}"
                )
<<<<<<< HEAD
=======

        return score


######
# soft matches.
# mainly for partial scores
# !!under development!!
# TODO[shuyanzh]
######


class EvaluatorPartial(Evaluator):
    def __init__(self) -> None:
        raise NotImplementedError

    def __call__(
        self,
        trajectory: Trajectory,
        config_file: Path | str,
        page: Page,
        client: CDPSession,
    ) -> float:
        raise NotImplementedError


class URLSoftEvaluator(EvaluatorPartial):
    """Parse the URL and compare the domain and parameters"""

    def __call__(
        self,
        trajectory: Trajectory,
        config_file: Path | str,
        page: Page,
        client: CDPSession,
    ) -> float:
        with open(config_file, "r") as f:
            configs = json.load(f)

        last_state = self.get_last_state(trajectory)
        pred = last_state["info"]["page"].url
        ref = configs["eval"]["reference_url"]

        # parse url to get domain, parameters, etc.
        parsed_pred = urllib.parse.urlparse(pred)
        parsed_ref = urllib.parse.urlparse(ref)

        # check domain
        domain_match = int(parsed_pred.netloc == parsed_ref.netloc)

        def get_param_set(query: dict[str, list[str]]) -> set[str]:
            param_set = set()
            for k, v in query.items():
                for vv in v:
                    param_set.add(f"{k}={vv}")
            return param_set

        # calculate parameter f1
        param_set_ref = get_param_set(urllib.parse.parse_qs(parsed_ref.query))
        param_set_pred = get_param_set(
            urllib.parse.parse_qs(parsed_pred.query)
        )
        r = len(param_set_ref & param_set_pred) / len(param_set_ref)
        p = len(param_set_ref & param_set_pred) / len(param_set_pred)
        f1 = 2 * r * p / (r + p) if r + p > 0 else 1.0

        score = domain_match * f1  # domain match is a must

>>>>>>> ba3c07c0
        return score


class EvaluatorComb:
    def __init__(self, evaluators: list[Evaluator]) -> None:
        self.evaluators = evaluators

    @beartype
    def __call__(
        self,
        trajectory: Trajectory,
        config_file: Path | str,
        page: Page | PseudoPage | None = None,
        client: CDPSession | None = None,
    ) -> float:

        score = 1.0
        for evaluator in self.evaluators:
            cur_score = evaluator(trajectory, config_file, page, client)
            score *= cur_score
        return score


@beartype
def evaluator_router(config_file: Path | str) -> EvaluatorComb:
    """Router to get the evaluator class"""
    with open(config_file, "r") as f:
        configs = json.load(f)

    eval_types = configs["eval"]["eval_types"]
    evaluators: list[Evaluator] = []
    for eval_type in eval_types:
        match eval_type:
            case "string_match":
                evaluators.append(StringEvaluator())
            case "url_match":
                evaluators.append(URLEvaluator())
            case "program_html":
                evaluators.append(HTMLContentEvaluator())
            case _:
                raise ValueError(f"eval_type {eval_type} is not supported")

    return EvaluatorComb(evaluators)<|MERGE_RESOLUTION|>--- conflicted
+++ resolved
@@ -12,11 +12,7 @@
 import evaluate  # type: ignore[import]
 from beartype import beartype
 from beartype.door import is_bearable
-<<<<<<< HEAD
-from nltk.tokenize import word_tokenize
-=======
 from nltk.tokenize import word_tokenize  # type: ignore
->>>>>>> ba3c07c0
 from playwright.sync_api import CDPSession, Page
 
 from browser_env.actions import Action
@@ -81,7 +77,6 @@
     """
 
     @staticmethod
-<<<<<<< HEAD
     @beartype
     def clean_answer(answer: str) -> str:
         answer = answer.strip()
@@ -118,39 +113,6 @@
 
     @staticmethod
     @beartype
-=======
-    @beartype
-    def clean_answer(answer: str) -> str:
-        if answer.startswith("'") and answer.endswith("'"):
-            answer = answer[1:-1]
-        elif answer.startswith('"') and answer.endswith('"'):
-            answer = answer[1:-1]
-        return answer.lower()
-
-    @staticmethod
-    @beartype
-    def exact_match(ref: str, pred: str) -> float:
-        return float(
-            StringEvaluator.clean_answer(pred)
-            == StringEvaluator.clean_answer(ref)
-        )
-
-    @staticmethod
-    @beartype
-    def must_include(ref: str, pred: str) -> float:
-        clean_ref = StringEvaluator.clean_answer(ref)
-        clean_pred = StringEvaluator.clean_answer(pred)
-        # tokenize the answer if the ref is a single word
-        # prevent false positive (e.g, 0)
-        if len(word_tokenize(clean_ref)) == 1:
-            tok_pred = word_tokenize(clean_pred)
-            return float(clean_ref in tok_pred)
-        else:
-            return float(clean_ref in clean_pred)
-
-    @staticmethod
-    @beartype
->>>>>>> ba3c07c0
     def fuzzy_match(ref: str, pred: str, intent: str) -> float:
         return llm_fuzzy_match(pred, ref, intent)
 
@@ -175,15 +137,11 @@
                 case "must_include":
                     assert isinstance(value, list)
                     for must_value in value:
-<<<<<<< HEAD
                         score *= self.must_include(
                             ref=must_value,
                             pred=pred,
                             tokenize=(len(value) == 1),
                         )
-=======
-                        score *= self.must_include(ref=must_value, pred=pred)
->>>>>>> ba3c07c0
                 case "fuzzy_match":
                     intent = configs["intent"]
                     assert isinstance(value, list)
@@ -324,7 +282,6 @@
             else:
                 raise ValueError(f"Unknown locator: {locator}")
 
-<<<<<<< HEAD
             selected_element = html.unescape(selected_element)
 
             if "exact_match" in target["required_contents"]:
@@ -334,115 +291,27 @@
                 )
                 score *= float(cur_score)
                 # print(f"[exact match] {cur_score}, selected element: {selected_element}, required contents: {required_contents}")
-=======
-            if "exact_match" in target["required_contents"]:
-                required_contents = target["required_contents"]["exact_match"]
-                score *= StringEvaluator.exact_match(
-                    ref=required_contents, pred=selected_element
-                )
->>>>>>> ba3c07c0
             elif "must_include" in target["required_contents"]:
                 required_contents = target["required_contents"]["must_include"]
                 assert isinstance(required_contents, list)
                 for content in required_contents:
                     content_or = content.split(" |OR| ")
-<<<<<<< HEAD
                     cur_score = any(
                         [
                             StringEvaluator.must_include(
                                 ref=content,
                                 pred=selected_element,
                                 tokenize=False,
-=======
-                    score *= any(
-                        [
-                            StringEvaluator.must_include(
-                                ref=content, pred=selected_element
->>>>>>> ba3c07c0
                             )
                             for content in content_or
                         ]
                     )
-<<<<<<< HEAD
                     score *= float(cur_score)
                     # print(f"[must include] {cur_score}, selected element: {selected_element}, required contents: {content_or}")
-=======
->>>>>>> ba3c07c0
             else:
                 raise ValueError(
                     f"Unknown required_contents: {target['required_contents'].keys()}"
                 )
-<<<<<<< HEAD
-=======
-
-        return score
-
-
-######
-# soft matches.
-# mainly for partial scores
-# !!under development!!
-# TODO[shuyanzh]
-######
-
-
-class EvaluatorPartial(Evaluator):
-    def __init__(self) -> None:
-        raise NotImplementedError
-
-    def __call__(
-        self,
-        trajectory: Trajectory,
-        config_file: Path | str,
-        page: Page,
-        client: CDPSession,
-    ) -> float:
-        raise NotImplementedError
-
-
-class URLSoftEvaluator(EvaluatorPartial):
-    """Parse the URL and compare the domain and parameters"""
-
-    def __call__(
-        self,
-        trajectory: Trajectory,
-        config_file: Path | str,
-        page: Page,
-        client: CDPSession,
-    ) -> float:
-        with open(config_file, "r") as f:
-            configs = json.load(f)
-
-        last_state = self.get_last_state(trajectory)
-        pred = last_state["info"]["page"].url
-        ref = configs["eval"]["reference_url"]
-
-        # parse url to get domain, parameters, etc.
-        parsed_pred = urllib.parse.urlparse(pred)
-        parsed_ref = urllib.parse.urlparse(ref)
-
-        # check domain
-        domain_match = int(parsed_pred.netloc == parsed_ref.netloc)
-
-        def get_param_set(query: dict[str, list[str]]) -> set[str]:
-            param_set = set()
-            for k, v in query.items():
-                for vv in v:
-                    param_set.add(f"{k}={vv}")
-            return param_set
-
-        # calculate parameter f1
-        param_set_ref = get_param_set(urllib.parse.parse_qs(parsed_ref.query))
-        param_set_pred = get_param_set(
-            urllib.parse.parse_qs(parsed_pred.query)
-        )
-        r = len(param_set_ref & param_set_pred) / len(param_set_ref)
-        p = len(param_set_ref & param_set_pred) / len(param_set_pred)
-        f1 = 2 * r * p / (r + p) if r + p > 0 else 1.0
-
-        score = domain_match * f1  # domain match is a must
-
->>>>>>> ba3c07c0
         return score
 
 
